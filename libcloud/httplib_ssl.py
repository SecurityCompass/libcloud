--- conflicted
+++ resolved
@@ -254,25 +254,8 @@
         """
         Return a list of (header, value) tuples.
         """
-<<<<<<< HEAD
-        if not self.verify:
-            original_context = self._context
-            self._context = ssl._create_stdlib_context()
-            if self.key_file or self.cert_file:
-                self._context.load_cert_chain(self.cert_file, self.key_file)
-            connect_result = httplib.HTTPSConnection.connect(self)
-            self._context = original_context
-            return connect_result
-
-        # otherwise, create a connection and verify the hostname
-        # use socket.create_connection (in 2.6+) if possible
-        if getattr(socket, 'create_connection', None):
-            sock = socket.create_connection((self.host, self.port),
-                                            self.timeout)
-=======
         if PY3:
             return list(self._response.headers.items())
->>>>>>> 419c6944
         else:
             return self._response.headers.items()
 
