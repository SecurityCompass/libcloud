--- conflicted
+++ resolved
@@ -550,11 +550,7 @@
         "userinfo-email": "userinfo.email"
     }
 
-<<<<<<< HEAD
     def __init__(self, user_id, key=None, datacenter=None, project=None,
-=======
-    def __init__(self, user_id, key, datacenter=None, project=None,
->>>>>>> f01509da
                  auth_type=None, scopes=None, credential_file=None, **kwargs):
         """
         :param  user_id: The email address (for service accounts) or Client ID
@@ -587,29 +583,19 @@
         :type     scopes: ``list``
 
         :keyword  credential_file: Path to file for caching authentication
-<<<<<<< HEAD
                                    information used by GCEConnection.
         :type     credential_file: ``str``
-=======
-                                   information used by GCEConnection
-        :type     credential_file: ``str``
-
->>>>>>> f01509da
-        """
+        """
+        if not project:
+            raise ValueError('Project name must be specified using '
+                             '"project" keyword.')
 
         self.auth_type = auth_type
         self.project = project
         self.scopes = scopes
-<<<<<<< HEAD
         self.credential_file = credential_file or \
             '~/.gce_libcloud_auth' + '.' + self.project
 
-=======
-        self.credential_file = credential_file
->>>>>>> f01509da
-        if not self.project:
-            raise ValueError('Project name must be specified using '
-                             '"project" keyword.')
         super(GCENodeDriver, self).__init__(user_id, key, **kwargs)
 
         # Cache Zone and Region information to reduce API calls and
