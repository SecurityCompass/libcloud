# Licensed to the Apache Software Foundation (ASF) under one or more
# contributor license agreements.  See the NOTICE file distributed with
# this work for additional information regarding copyright ownership.
# The ASF licenses this file to You under the Apache License, Version 2.0
# (the "License"); you may not use this file except in compliance with
# the License.  You may obtain a copy of the License at
#
#     http://www.apache.org/licenses/LICENSE-2.0
#
# Unless required by applicable law or agreed to in writing, software
# distributed under the License is distributed on an "AS IS" BASIS,
# WITHOUT WARRANTIES OR CONDITIONS OF ANY KIND, either express or implied.
# See the License for the specific language governing permissions and
# limitations under the License.
"""
Base types used by other parts of libcloud
"""

from libcloud.common.types import LibcloudError, MalformedResponseError
from libcloud.common.types import InvalidCredsError, InvalidCredsException

__all__ = [
    "Provider",
    "NodeState",
    "DeploymentError",
    "DeploymentException",

    # @@TR: should the unused imports below be exported?
    "LibcloudError",
    "MalformedResponseError",
    "InvalidCredsError",
    "InvalidCredsException",
    "DEPRECATED_RACKSPACE_PROVIDERS",
    "OLD_CONSTANT_TO_NEW_MAPPING"
]


class Provider(object):
    """
    Defines for each of the supported providers

<<<<<<< HEAD
    @cvar DUMMY: Example provider
    @cvar EC2_US_EAST: Amazon AWS US N. Virgina
    @cvar EC2_US_WEST: Amazon AWS US N. California
    @cvar EC2_EU_WEST: Amazon AWS EU Ireland
    @cvar RACKSPACE: Rackspace next-gen OpenStack based Cloud Servers
    @cvar RACKSPACE_FIRST_GEN: Rackspace First Gen Cloud Servers
    @cvar SLICEHOST: Slicehost.com
    @cvar GCE: Google Compute Engine
    @cvar GOGRID: GoGrid
    @cvar VPSNET: VPS.net
    @cvar LINODE: Linode.com
    @cvar VCLOUD: vmware vCloud
    @cvar RIMUHOSTING: RimuHosting.com
    @cvar ECP: Enomaly
    @cvar IBM: IBM Developer Cloud
    @cvar OPENNEBULA: OpenNebula.org
    @cvar DREAMHOST: DreamHost Private Server
    @cvar ELASTICHOSTS: ElasticHosts.com
    @cvar CLOUDSIGMA: CloudSigma
    @cvar NIMBUS: Nimbus
    @cvar BLUEBOX: Bluebox
    @cvar OPSOURCE: Opsource Cloud
    @cvar NINEFOLD: Ninefold
    @cvar TERREMARK: Terremark
    @cvar EC2_US_WEST_OREGON: Amazon AWS US West 2 (Oregon)
    @cvar CLOUDSTACK: CloudStack
    @cvar CLOUDSIGMA_US: CloudSigma US Las Vegas
    @cvar LIBVIRT: Libvirt driver
    @cvar JOYENT: Joyent driver
    @cvar VCL: VCL driver
    @cvar KTUCLOUD: kt ucloud driver
    @cvar GRIDSPOT: Gridspot driver
    @cvar ABIQUO: Abiquo driver
=======
    :cvar DUMMY: Example provider
    :cvar EC2_US_EAST: Amazon AWS US N. Virgina
    :cvar EC2_US_WEST: Amazon AWS US N. California
    :cvar EC2_EU_WEST: Amazon AWS EU Ireland
    :cvar RACKSPACE: Rackspace next-gen OpenStack based Cloud Servers
    :cvar RACKSPACE_FIRST_GEN: Rackspace First Gen Cloud Servers
    :cvar GCE: Google Compute Engine
    :cvar GOGRID: GoGrid
    :cvar VPSNET: VPS.net
    :cvar LINODE: Linode.com
    :cvar VCLOUD: vmware vCloud
    :cvar RIMUHOSTING: RimuHosting.com
    :cvar ECP: Enomaly
    :cvar IBM: IBM Developer Cloud
    :cvar OPENNEBULA: OpenNebula.org
    :cvar DREAMHOST: DreamHost Private Server
    :cvar ELASTICHOSTS: ElasticHosts.com
    :cvar CLOUDSIGMA: CloudSigma
    :cvar NIMBUS: Nimbus
    :cvar BLUEBOX: Bluebox
    :cvar OPSOURCE: Opsource Cloud
    :cvar NINEFOLD: Ninefold
    :cvar TERREMARK: Terremark
    :cvar EC2_US_WEST_OREGON: Amazon AWS US West 2 (Oregon)
    :cvar CLOUDSTACK: CloudStack
    :cvar CLOUDSIGMA_US: CloudSigma US Las Vegas
    :cvar LIBVIRT: Libvirt driver
    :cvar JOYENT: Joyent driver
    :cvar VCL: VCL driver
    :cvar KTUCLOUD: kt ucloud driver
    :cvar GRIDSPOT: Gridspot driver
    :cvar ABIQUO: Abiquo driver
    :cvar NEPHOSCALE: NephoScale driver
    :cvar EXOSCALE: Exoscale driver.
    :cvar IKOULA: Ikoula driver.
>>>>>>> fcf48b75
    """
    DUMMY = 'dummy'
    EC2 = 'ec2_us_east'
    RACKSPACE = 'rackspace'
    GCE = 'gce'
    GOGRID = 'gogrid'
    VPSNET = 'vpsnet'
    LINODE = 'linode'
    VCLOUD = 'vcloud'
    RIMUHOSTING = 'rimuhosting'
    VOXEL = 'voxel'
    SOFTLAYER = 'softlayer'
    EUCALYPTUS = 'eucalyptus'
    ECP = 'ecp'
    IBM = 'ibm'
    OPENNEBULA = 'opennebula'
    DREAMHOST = 'dreamhost'
    ELASTICHOSTS = 'elastichosts'
<<<<<<< HEAD
    ELASTICHOSTS_UK1 = 'elastichosts_uk1'
    ELASTICHOSTS_UK2 = 'elastichosts_uk2'
    ELASTICHOSTS_US1 = 'elastichosts_us1'
    ELASTICHOSTS_US2 = 'elastichosts_us2'
    ELASTICHOSTS_US3 = 'elastichosts_us3'
    ELASTICHOSTS_CA1 = 'elastichosts_ca1'
    ELASTICHOSTS_AU1 = 'elastichosts_au1'
    ELASTICHOSTS_CN1 = 'elastichosts_cn1'
=======
>>>>>>> fcf48b75
    BRIGHTBOX = 'brightbox'
    CLOUDSIGMA = 'cloudsigma'
    NIMBUS = 'nimbus'
    BLUEBOX = 'bluebox'
    GANDI = 'gandi'
    OPSOURCE = 'opsource'
    OPENSTACK = 'openstack'
    SKALICLOUD = 'skalicloud'
    SERVERLOVE = 'serverlove'
    NINEFOLD = 'ninefold'
    TERREMARK = 'terremark'
    CLOUDSTACK = 'cloudstack'
    CLOUDSIGMA_US = 'cloudsigma_us'
    LIBVIRT = 'libvirt'
    JOYENT = 'joyent'
    VCL = 'vcl'
    KTUCLOUD = 'ktucloud'
    GRIDSPOT = 'gridspot'
    RACKSPACE_FIRST_GEN = 'rackspace_first_gen'
    HOSTVIRTUAL = 'hostvirtual'
    ABIQUO = 'abiquo'
    DIGITAL_OCEAN = 'digitalocean'
    NEPHOSCALE = 'nephoscale'
    CLOUDFRAMES = 'cloudframes'
    EXOSCALE = 'exoscale'
    IKOULA = 'ikoula'

    # Deprecated constants which are still supported
    EC2_US_EAST = 'ec2_us_east'
    EC2_EU = 'ec2_eu_west'  # deprecated name
    EC2_EU_WEST = 'ec2_eu_west'
    EC2_US_WEST = 'ec2_us_west'
    EC2_AP_SOUTHEAST = 'ec2_ap_southeast'
    EC2_AP_NORTHEAST = 'ec2_ap_northeast'
    EC2_US_WEST_OREGON = 'ec2_us_west_oregon'
    EC2_SA_EAST = 'ec2_sa_east'
    EC2_AP_SOUTHEAST2 = 'ec2_ap_southeast_2'

    ELASTICHOSTS_UK1 = 'elastichosts_uk1'
    ELASTICHOSTS_UK2 = 'elastichosts_uk2'
    ELASTICHOSTS_US1 = 'elastichosts_us1'
    ELASTICHOSTS_US2 = 'elastichosts_us2'
    ELASTICHOSTS_US3 = 'elastichosts_us3'
    ELASTICHOSTS_CA1 = 'elastichosts_ca1'
    ELASTICHOSTS_AU1 = 'elastichosts_au1'
    ELASTICHOSTS_CN1 = 'elastichosts_cn1'

    # Deprecated constants which aren't supported anymore
    RACKSPACE_UK = 'rackspace_uk'
    RACKSPACE_NOVA_BETA = 'rackspace_nova_beta'
    RACKSPACE_NOVA_DFW = 'rackspace_nova_dfw'
    RACKSPACE_NOVA_LON = 'rackspace_nova_lon'
    RACKSPACE_NOVA_ORD = 'rackspace_nova_ord'

    # Removed
    # SLICEHOST = 'slicehost'


DEPRECATED_RACKSPACE_PROVIDERS = [Provider.RACKSPACE_UK,
                                  Provider.RACKSPACE_NOVA_BETA,
                                  Provider.RACKSPACE_NOVA_DFW,
                                  Provider.RACKSPACE_NOVA_LON,
                                  Provider.RACKSPACE_NOVA_ORD]
OLD_CONSTANT_TO_NEW_MAPPING = {
    Provider.RACKSPACE: Provider.RACKSPACE_FIRST_GEN,
    Provider.RACKSPACE_UK: Provider.RACKSPACE_FIRST_GEN,

    Provider.RACKSPACE_NOVA_BETA: Provider.RACKSPACE,
    Provider.RACKSPACE_NOVA_DFW: Provider.RACKSPACE,
    Provider.RACKSPACE_NOVA_LON: Provider.RACKSPACE,
    Provider.RACKSPACE_NOVA_ORD: Provider.RACKSPACE
}


class NodeState(object):
    """
    Standard states for a node

    :cvar RUNNING: Node is running.
    :cvar REBOOTING: Node is rebooting.
    :cvar TERMINATED: Node is terminated. This node can't be started later on.
    :cvar STOPPED: Node is stopped. This node can be started later on.
    :cvar PENDING: Node is pending.
    :cvar UNKNOWN: Node state is unknown.
    """
    RUNNING = 0
    REBOOTING = 1
    TERMINATED = 2
    PENDING = 3
    UNKNOWN = 4
    STOPPED = 5


class Architecture(object):
    """
    Image and size architectures.

    :cvar I386: i386 (32 bt)
    :cvar X86_64: x86_64 (64 bit)
    """
    I386 = 0
    X86_X64 = 1


class DeploymentError(LibcloudError):
    """
    Exception used when a Deployment Task failed.

    :ivar node: :class:`Node` on which this exception happened, you might want
                to call :func:`Node.destroy`
    """
    def __init__(self, node, original_exception=None, driver=None):
        self.node = node
        self.value = original_exception
        self.driver = driver

    def __str__(self):
        return self.__repr__()

    def __repr__(self):
        return (('<DeploymentError: node=%s, error=%s, driver=%s>'
                % (self.node.id, str(self.value), str(self.driver))))


class KeyPairError(LibcloudError):
    error_type = 'KeyPairError'

    def __init__(self, name, driver):
        self.name = name
        self.value = 'Key pair with name %s does not exist' % (name)
        super(KeyPairError, self).__init__(value=self.value, driver=driver)

    def __str__(self):
        return self.__repr__()

    def __repr__(self):
        return ('<%s name=%s, value=%s, driver=%s>' %
                (self.error_type, self.name, self.value, self.driver.name))


class KeyPairDoesNotExistError(KeyPairError):
    error_type = 'KeyPairDoesNotExistError'


"""Deprecated alias of :class:`DeploymentException`"""
DeploymentException = DeploymentError<|MERGE_RESOLUTION|>--- conflicted
+++ resolved
@@ -39,41 +39,6 @@
     """
     Defines for each of the supported providers
 
-<<<<<<< HEAD
-    @cvar DUMMY: Example provider
-    @cvar EC2_US_EAST: Amazon AWS US N. Virgina
-    @cvar EC2_US_WEST: Amazon AWS US N. California
-    @cvar EC2_EU_WEST: Amazon AWS EU Ireland
-    @cvar RACKSPACE: Rackspace next-gen OpenStack based Cloud Servers
-    @cvar RACKSPACE_FIRST_GEN: Rackspace First Gen Cloud Servers
-    @cvar SLICEHOST: Slicehost.com
-    @cvar GCE: Google Compute Engine
-    @cvar GOGRID: GoGrid
-    @cvar VPSNET: VPS.net
-    @cvar LINODE: Linode.com
-    @cvar VCLOUD: vmware vCloud
-    @cvar RIMUHOSTING: RimuHosting.com
-    @cvar ECP: Enomaly
-    @cvar IBM: IBM Developer Cloud
-    @cvar OPENNEBULA: OpenNebula.org
-    @cvar DREAMHOST: DreamHost Private Server
-    @cvar ELASTICHOSTS: ElasticHosts.com
-    @cvar CLOUDSIGMA: CloudSigma
-    @cvar NIMBUS: Nimbus
-    @cvar BLUEBOX: Bluebox
-    @cvar OPSOURCE: Opsource Cloud
-    @cvar NINEFOLD: Ninefold
-    @cvar TERREMARK: Terremark
-    @cvar EC2_US_WEST_OREGON: Amazon AWS US West 2 (Oregon)
-    @cvar CLOUDSTACK: CloudStack
-    @cvar CLOUDSIGMA_US: CloudSigma US Las Vegas
-    @cvar LIBVIRT: Libvirt driver
-    @cvar JOYENT: Joyent driver
-    @cvar VCL: VCL driver
-    @cvar KTUCLOUD: kt ucloud driver
-    @cvar GRIDSPOT: Gridspot driver
-    @cvar ABIQUO: Abiquo driver
-=======
     :cvar DUMMY: Example provider
     :cvar EC2_US_EAST: Amazon AWS US N. Virgina
     :cvar EC2_US_WEST: Amazon AWS US N. California
@@ -109,7 +74,6 @@
     :cvar NEPHOSCALE: NephoScale driver
     :cvar EXOSCALE: Exoscale driver.
     :cvar IKOULA: Ikoula driver.
->>>>>>> fcf48b75
     """
     DUMMY = 'dummy'
     EC2 = 'ec2_us_east'
@@ -128,17 +92,6 @@
     OPENNEBULA = 'opennebula'
     DREAMHOST = 'dreamhost'
     ELASTICHOSTS = 'elastichosts'
-<<<<<<< HEAD
-    ELASTICHOSTS_UK1 = 'elastichosts_uk1'
-    ELASTICHOSTS_UK2 = 'elastichosts_uk2'
-    ELASTICHOSTS_US1 = 'elastichosts_us1'
-    ELASTICHOSTS_US2 = 'elastichosts_us2'
-    ELASTICHOSTS_US3 = 'elastichosts_us3'
-    ELASTICHOSTS_CA1 = 'elastichosts_ca1'
-    ELASTICHOSTS_AU1 = 'elastichosts_au1'
-    ELASTICHOSTS_CN1 = 'elastichosts_cn1'
-=======
->>>>>>> fcf48b75
     BRIGHTBOX = 'brightbox'
     CLOUDSIGMA = 'cloudsigma'
     NIMBUS = 'nimbus'
