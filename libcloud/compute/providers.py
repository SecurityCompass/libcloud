--- conflicted
+++ resolved
@@ -46,15 +46,9 @@
     Provider.EC2_AP_SOUTHEAST2:
     ('libcloud.compute.drivers.ec2', 'EC2APSESydneyNodeDriver'),
     Provider.ECP:
-<<<<<<< HEAD
-        ('libcloud.compute.drivers.ecp', 'ECPNodeDriver'),
-    Provider.ELASTICHOSTS:
-        ('libcloud.compute.drivers.elastichosts', 'ElasticHostsNodeDriver'),
-=======
     ('libcloud.compute.drivers.ecp', 'ECPNodeDriver'),
     Provider.ELASTICHOSTS:
     ('libcloud.compute.drivers.elastichosts', 'ElasticHostsNodeDriver'),
->>>>>>> fcf48b75
     Provider.ELASTICHOSTS_UK1:
     ('libcloud.compute.drivers.elastichosts', 'ElasticHostsUK1NodeDriver'),
     Provider.ELASTICHOSTS_UK2:
@@ -62,17 +56,6 @@
     Provider.ELASTICHOSTS_US1:
     ('libcloud.compute.drivers.elastichosts', 'ElasticHostsUS1NodeDriver'),
     Provider.ELASTICHOSTS_US2:
-<<<<<<< HEAD
-        ('libcloud.compute.drivers.elastichosts', 'ElasticHostsUS2NodeDriver'),
-    Provider.ELASTICHOSTS_US3:
-        ('libcloud.compute.drivers.elastichosts', 'ElasticHostsUS3NodeDriver'),
-    Provider.ELASTICHOSTS_CA1:
-        ('libcloud.compute.drivers.elastichosts', 'ElasticHostsCA1NodeDriver'),
-    Provider.ELASTICHOSTS_AU1:
-        ('libcloud.compute.drivers.elastichosts', 'ElasticHostsAU1NodeDriver'),
-    Provider.ELASTICHOSTS_CN1:
-        ('libcloud.compute.drivers.elastichosts', 'ElasticHostsCN1NodeDriver'),
-=======
     ('libcloud.compute.drivers.elastichosts', 'ElasticHostsUS2NodeDriver'),
     Provider.ELASTICHOSTS_US3:
     ('libcloud.compute.drivers.elastichosts', 'ElasticHostsUS3NodeDriver'),
@@ -82,7 +65,6 @@
     ('libcloud.compute.drivers.elastichosts', 'ElasticHostsAU1NodeDriver'),
     Provider.ELASTICHOSTS_CN1:
     ('libcloud.compute.drivers.elastichosts', 'ElasticHostsCN1NodeDriver'),
->>>>>>> fcf48b75
     Provider.SKALICLOUD:
     ('libcloud.compute.drivers.skalicloud', 'SkaliCloudNodeDriver'),
     Provider.SERVERLOVE:
